--- conflicted
+++ resolved
@@ -84,15 +84,9 @@
         max_length=max(len(value) for value in ResultStatus.values),
     )
 
-<<<<<<< HEAD
-    enqueued_at = models.DateTimeField(default=timezone.now)
-    started_at = models.DateTimeField(null=True)
-    finished_at = models.DateTimeField(null=True)
-=======
-    enqueued_at = models.DateTimeField(_("enqueued at"), auto_now_add=True)
+    enqueued_at = models.DateTimeField(_("enqueued at"), default=timezone.now)
     started_at = models.DateTimeField(_("started at"), null=True)
     finished_at = models.DateTimeField(_("finished at"), null=True)
->>>>>>> efbf6104
 
     args_kwargs = models.JSONField(_("args kwargs"))
 
