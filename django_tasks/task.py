from copy import deepcopy
from dataclasses import dataclass, field
from datetime import datetime, timedelta
from inspect import iscoroutinefunction
from typing import (
    TYPE_CHECKING,
    Any,
    Callable,
    Dict,
    Generic,
    Optional,
    TypeVar,
    Union,
    cast,
    overload,
)

from asgiref.sync import async_to_sync, sync_to_async
from django.core.signing import Signer
from django.db.models.enums import TextChoices
from django.utils import timezone
<<<<<<< HEAD
from django.utils.crypto import constant_time_compare
=======
from django.utils.translation import gettext_lazy as _
>>>>>>> efbf6104
from typing_extensions import ParamSpec, Self

from .exceptions import ResultDoesNotExist
from .utils import SerializedExceptionDict, exception_from_dict, get_module_path

if TYPE_CHECKING:
    from .backends.base import BaseTaskBackend

DEFAULT_TASK_BACKEND_ALIAS = "default"
DEFAULT_QUEUE_NAME = "default"
MIN_PRIORITY = -100
MAX_PRIORITY = 100
DEFAULT_PRIORITY = 0


class ResultStatus(TextChoices):
    NEW = ("NEW", _("New"))
    RUNNING = ("RUNNING", _("Running"))
    FAILED = ("FAILED", _("Failed"))
    COMPLETE = ("COMPLETE", _("Complete"))


T = TypeVar("T")
P = ParamSpec("P")


@dataclass
class Task(Generic[P, T]):
    priority: int
    """The priority of the task"""

    func: Callable[P, T]
    """The task function"""

    backend: str
    """The name of the backend the task will run on"""

    queue_name: str = DEFAULT_QUEUE_NAME
    """The name of the queue the task will run on"""

    run_after: Optional[datetime] = None
    """The earliest this task will run"""

    enqueue_on_commit: Optional[bool] = None
    """
    Whether the task will be enqueued when the current transaction commits,
    immediately, or whatever the backend decides
    """

    def __post_init__(self) -> None:
        self.get_backend().validate_task(self)

    @property
    def name(self) -> str:
        """
        An identifier for the task
        """
        return self.func.__name__

    def using(
        self,
        *,
        priority: Optional[int] = None,
        queue_name: Optional[str] = None,
        run_after: Optional[Union[datetime, timedelta]] = None,
        backend: Optional[str] = None,
    ) -> Self:
        """
        Create a new task with modified defaults
        """

        task = deepcopy(self)
        if priority is not None:
            task.priority = priority
        if queue_name is not None:
            task.queue_name = queue_name
        if run_after is not None:
            if isinstance(run_after, timedelta):
                task.run_after = timezone.now() + run_after
            else:
                task.run_after = run_after
        if backend is not None:
            task.backend = backend

        task.get_backend().validate_task(task)

        return task

    def enqueue(self, *args: P.args, **kwargs: P.kwargs) -> "TaskResult[T]":
        """
        Queue up the task to be executed
        """
        return self.get_backend().enqueue(self, args, kwargs)

    async def aenqueue(self, *args: P.args, **kwargs: P.kwargs) -> "TaskResult[T]":
        """
        Queue up a task function (or coroutine) to be executed
        """
        return await self.get_backend().aenqueue(self, args, kwargs)

    def get_result(self, result_id: str) -> "TaskResult[T]":
        """
        Retrieve the result for a task of this type by its id (if one exists).
        If one doesn't, or is the wrong type, raises ResultDoesNotExist.
        """
        result = self.get_backend().get_result(result_id)

        if result.task.func != self.func:
            raise ResultDoesNotExist

        return result

    async def aget_result(self, result_id: str) -> "TaskResult[T]":
        """
        Retrieve the result for a task of this type by its id (if one exists).
        If one doesn't, or is the wrong type, raises ResultDoesNotExist.
        """
        result = await self.get_backend().aget_result(result_id)

        if result.task.func != self.func:
            raise ResultDoesNotExist

        return result

    def call(self, *args: P.args, **kwargs: P.kwargs) -> T:
        if iscoroutinefunction(self.func):
            return async_to_sync(self.func)(*args, **kwargs)  # type:ignore[no-any-return]
        return self.func(*args, **kwargs)

    async def acall(self, *args: P.args, **kwargs: P.kwargs) -> T:
        if iscoroutinefunction(self.func):
            return await self.func(*args, **kwargs)  # type:ignore[no-any-return]
        return await sync_to_async(self.func)(*args, **kwargs)

    def get_backend(self) -> "BaseTaskBackend":
        from . import tasks

        return tasks[self.backend]

    @property
    def module_path(self) -> str:
        return get_module_path(self.func)


# Bare decorator usage
# e.g. @task
@overload
def task(function: Callable[P, T], /) -> Task[P, T]: ...


# Decorator with arguments
# e.g. @task() or @task(priority=1, ...)
@overload
def task(
    *,
    priority: int = DEFAULT_PRIORITY,
    queue_name: str = DEFAULT_QUEUE_NAME,
    backend: str = DEFAULT_TASK_BACKEND_ALIAS,
    enqueue_on_commit: Optional[bool] = None,
) -> Callable[[Callable[P, T]], Task[P, T]]: ...


# Implementation
def task(
    function: Optional[Callable[P, T]] = None,
    *,
    priority: int = DEFAULT_PRIORITY,
    queue_name: str = DEFAULT_QUEUE_NAME,
    backend: str = DEFAULT_TASK_BACKEND_ALIAS,
    enqueue_on_commit: Optional[bool] = None,
) -> Union[Task[P, T], Callable[[Callable[P, T]], Task[P, T]]]:
    """
    A decorator used to create a task.
    """
    from . import tasks

    def wrapper(f: Callable[P, T]) -> Task[P, T]:
        return tasks[backend].task_class(
            priority=priority,
            func=f,
            queue_name=queue_name,
            backend=backend,
            enqueue_on_commit=enqueue_on_commit,
        )

    if function:
        return wrapper(function)

    return wrapper


@dataclass
class TaskResult(Generic[T]):
    task: Task
    """The task for which this is a result"""

    id: str
    """A unique identifier for the task result"""

    status: ResultStatus
    """The status of the running task"""

    enqueued_at: datetime
    """The time this task was enqueued"""

    started_at: Optional[datetime]
    """The time this task was started"""

    finished_at: Optional[datetime]
    """The time this task was finished"""

    args: list
    """The arguments to pass to the task function"""

    kwargs: Dict[str, Any]
    """The keyword arguments to pass to the task function"""

    backend: str
    """The name of the backend the task will run on"""

    _result: Optional[Union[T, SerializedExceptionDict]] = field(
        init=False, default=None
    )

    @property
    def result(self) -> Optional[Union[T, BaseException]]:
        if self.status == ResultStatus.COMPLETE:
            return cast(T, self._result)
        elif self.status == ResultStatus.FAILED:
            return (
                exception_from_dict(cast(SerializedExceptionDict, self._result))
                if self._result is not None
                else None
            )

        raise ValueError("Task has not finished yet")

    @property
    def traceback(self) -> Optional[str]:
        """
        Return the string representation of the traceback of the task if it failed
        """
        if self.status == ResultStatus.FAILED and self._result is not None:
            return cast(SerializedExceptionDict, self._result)["exc_traceback"]

        return None

    def get_result(self) -> Optional[T]:
        """
        A convenience method to get the result, or None if it's not ready yet or has failed.
        """
        return cast(T, self.result) if self.status == ResultStatus.COMPLETE else None

    def refresh(self) -> None:
        """
        Reload the cached task data from the task store
        """
        refreshed_task = self.task.get_backend().get_result(self.id)

        # status, started_at, finished_at and result are the only refreshable attributes
        self.status = refreshed_task.status
        self.started_at = refreshed_task.started_at
        self.finished_at = refreshed_task.finished_at
        self._result = refreshed_task._result

    async def arefresh(self) -> None:
        """
        Reload the cached task data from the task store
        """
        refreshed_task = await self.task.get_backend().aget_result(self.id)

        # status, started_at, finished_at and result are the only refreshable attributes
        self.status = refreshed_task.status
        self.started_at = refreshed_task.started_at
        self.finished_at = refreshed_task.finished_at
        self._result = refreshed_task._result

    @property
    def canonical(self) -> Dict[str, Any]:
        """
        The canonical form of the task result
        """
        return {
            "task": {
                "priority": self.task.priority,
                "func": self.task.func.__qualname__,
                "backend": self.task.backend,
                "queue_name": self.task.queue_name,
                "run_after": (
                    int(self.task.run_after.timestamp())
                    if self.task.run_after
                    else None
                ),
            },
            "id": self.id,
            "enqueued_at": int(self.enqueued_at.timestamp()),
            "args": self.args,
            "kwargs": self.kwargs,
            "backend": self.backend,
        }

    def sign(
        self,
        salt: Optional[str] = None,
        algorithm: str = "sha256",
    ) -> str:
        """
        Sign task
        """
        signature = Signer(salt=salt, algorithm=algorithm).sign_object(self.canonical)
        return signature.partition(":")[2]

    def validate(
        self, signature: str, salt: Optional[str] = None, algorithm: str = "sha256"
    ) -> bool:
        """
        Validate task signature
        """
        return constant_time_compare(
            self.sign(salt=salt, algorithm=algorithm), signature
        )<|MERGE_RESOLUTION|>--- conflicted
+++ resolved
@@ -19,11 +19,8 @@
 from django.core.signing import Signer
 from django.db.models.enums import TextChoices
 from django.utils import timezone
-<<<<<<< HEAD
 from django.utils.crypto import constant_time_compare
-=======
 from django.utils.translation import gettext_lazy as _
->>>>>>> efbf6104
 from typing_extensions import ParamSpec, Self
 
 from .exceptions import ResultDoesNotExist
