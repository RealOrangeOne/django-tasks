--- conflicted
+++ resolved
@@ -131,8 +131,6 @@
             InvalidTaskError, "run_after must be an aware datetime"
         ):
             test_tasks.noop_task.using(run_after=datetime.now())
-<<<<<<< HEAD
-=======
 
     def test_invalid_priority(self) -> None:
         with self.assertRaisesMessage(
@@ -146,22 +144,16 @@
             f"priority must be a whole number between {MIN_PRIORITY} and {MAX_PRIORITY}",
         ):
             test_tasks.noop_task.using(priority=101)
->>>>>>> 00a9bf6a
-
-    def test_invalid_priority(self) -> None:
+
         with self.assertRaisesMessage(
             InvalidTaskError,
             f"priority must be a whole number between {MIN_PRIORITY} and {MAX_PRIORITY}",
         ):
-<<<<<<< HEAD
-            test_tasks.noop_task.using(priority=-1)
-=======
             test_tasks.noop_task.using(priority=3.1)  # type:ignore[arg-type]
 
         test_tasks.noop_task.using(priority=100)
         test_tasks.noop_task.using(priority=-100)
         test_tasks.noop_task.using(priority=0)
->>>>>>> 00a9bf6a
 
     def test_call_task(self) -> None:
         self.assertEqual(test_tasks.calculate_meaning_of_life.call(), 42)
