--- conflicted
+++ resolved
@@ -157,13 +157,10 @@
 ./manage.py db_worker
 ```
 
-<<<<<<< HEAD
-=======
 ### Pruning old tasks
 
 After a while, tasks may start to build up in your database. This can be managed using the `prune_db_task_results` management command, which deletes completed and failed tasks according to the given retention policy. Check the `--help` for the available options.
 
->>>>>>> 00a9bf6a
 ### Retrieving task result
 
 When enqueueing a task, you get a `TaskResult`, however it may be useful to retrieve said result from somewhere else (another request, another task etc). This can be done with `get_result` (or `aget_result`):
